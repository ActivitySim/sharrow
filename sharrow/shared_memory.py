import atexit
import hashlib
import logging
import os
import pickle

import dask
import dask.array as da
import numpy as np
import sparse
import xarray as xr

try:
    from multiprocessing.shared_memory import ShareableList, SharedMemory
except ImportError:
    ShareableList, SharedMemory = None, None


__GLOBAL_MEMORY_ARRAYS = {}
__GLOBAL_MEMORY_LISTS = {}

logger = logging.getLogger("sharrow.shared_memory")


def si_units(x, kind="B", digits=3, shift=1000):
    #       nano micro milli    kilo mega giga tera peta exa  zeta yotta
    tiers = ["n", "µ", "m", "", "K", "M", "G", "T", "P", "E", "Z", "Y"]

    tier = 3
    sign = "-" if x < 0 else ""
    x = abs(x)
    if x > 0:
        while x > shift and tier < len(tiers):
            x /= shift
            tier += 1
        while x < 1 and tier >= 0:
            x *= shift
            tier -= 1
    return f"{sign}{round(x,digits)} {tiers[tier]}{kind}"


def _hexhash(t, size=10, prefix="sharr"):
    h = hashlib.blake2b(str(t).encode(), digest_size=size).hexdigest()
    return prefix + h


def release_shared_memory(key=None):
    if key:
        v = __GLOBAL_MEMORY_ARRAYS.pop(key, None)
        if v:
            v.close()
            v.unlink()
        v = __GLOBAL_MEMORY_LISTS.pop(key, None)
        if v:
            v.shm.close()
            v.shm.unlink()
    else:
        while __GLOBAL_MEMORY_ARRAYS:
            k, v = __GLOBAL_MEMORY_ARRAYS.popitem()
            v.close()
            try:
                v.unlink()
            except FileNotFoundError:
                pass
        while __GLOBAL_MEMORY_LISTS:
            k, v = __GLOBAL_MEMORY_LISTS.popitem()
            v.shm.close()
            try:
                v.shm.unlink()
            except FileNotFoundError:
                pass


atexit.register(release_shared_memory)


def persist():
    atexit.unregister(release_shared_memory)


def create_shared_memory_array(key, size):
    logger.info(f"create_shared_memory_array({key}, )")

    if key.startswith("memmap:"):
        backing = key
    else:
        backing = "shared_memory"

    if backing == "shared_memory":
        logger.info(f"create_shared_memory_array:{key} ({si_units(size)})")
        h = _hexhash(f"sharrow__{key}")
        if h in __GLOBAL_MEMORY_ARRAYS:
            raise FileExistsError(f"sharrow_shared_memory_array:{key}")
        try:
            result = SharedMemory(
                name=h,
                create=True,
                size=size,
            )
        except FileExistsError:
            raise FileExistsError(f"sharrow_shared_memory_array:{key}") from None
        __GLOBAL_MEMORY_ARRAYS[key] = result
        return result

    if backing.startswith("memmap:"):
        logger.info(f"create_shared_memory_array:{key} ({backing}, {si_units(size)})")
        mmap_filename = backing[7:]
        if os.path.isfile(mmap_filename):
            result = np.memmap(
                mmap_filename,
                mode="r+",
            )
            if result.size != size:
                raise ValueError(f"file size mismatch, want {size} found {result.size}")
            return result
        else:
            return np.memmap(
                mmap_filename,
                mode="w+",
                shape=size,
            )

    raise ValueError(f"unknown backing {backing!r}")


def open_shared_memory_array(key, mode="r+"):
    logger.info(f"open_shared_memory_array:{key}")
    if key.startswith("memmap:"):
        backing = key
    else:
        backing = "shared_memory"
    if backing == "shared_memory":
        h = _hexhash(f"sharrow__{key}")
        try:
            result = SharedMemory(
                name=h,
                create=False,
            )
        except FileNotFoundError:
            raise FileNotFoundError(f"sharrow_shared_memory_array:{key}") from None
        else:
            logger.info(
                f"shared memory array from ephemeral memory, {si_units(result.size)}"
            )
            return result

    if backing.startswith("memmap:"):
        mmap_filename = backing[7:]
        result = np.memmap(
            mmap_filename,
            mode=mode,
            shape=None,
        )
        logger.info(f"shared memory array from memmap, {si_units(result.size)}")
        return result

    raise ValueError(f"unknown backing {backing!r}")


def create_shared_list(content, key):
    if key.startswith("memmap:"):
        mmap_filename = key[7:]
        os.makedirs(os.path.dirname(mmap_filename), exist_ok=True)
        with open(mmap_filename + ".meta.pkl", mode="wb") as f:
            pickle.dump(content, f)
    else:
        logger.info(f"create_shared_list:{key}")
        h = _hexhash(f"sharrow__list__{key}")
        if h in __GLOBAL_MEMORY_LISTS:
            raise FileExistsError(f"sharrow_shared_memory_list:{key}")
        try:
            result = ShareableList(
                content,
                name=h,
            )
        except FileExistsError:
            raise FileExistsError(f"sharrow_shared_memory_list:{key}") from None
        __GLOBAL_MEMORY_LISTS[key] = result
        return result


def read_shared_list(key):
    if key.startswith("memmap:"):
        mmap_filename = key[7:]
        with open(mmap_filename + ".meta.pkl", mode="rb") as f:
            return pickle.load(f)
    else:
        logger.info(f"read_shared_list:{key}")
        try:
            sl = ShareableList(name=_hexhash(f"sharrow__list__{key}"))
        except FileNotFoundError:
            raise FileNotFoundError(f"sharrow_shared_memory_list:{key}") from None
        else:
            return sl


def get_shared_list_nbytes(key):
    if key.startswith("memmap:"):
        return 0
    h = _hexhash(f"sharrow__list__{key}")
    try:
        shm = SharedMemory(name=h, create=False)
    except FileNotFoundError:
        raise FileNotFoundError(f"sharrow_shared_memory_list:{key}") from None
    else:
        return shm.size


def delete_shared_memory_files(key):
    if key.startswith("memmap:"):
        logger.info(f"delete_shared_memory_files:{key}")
        mmap_filename = key[7:]
        if os.path.isfile(mmap_filename):
            os.unlink(mmap_filename)
        if os.path.isfile(mmap_filename + ".meta.pkl"):
            os.unlink(mmap_filename + ".meta.pkl")


@xr.register_dataset_accessor("shm")
class SharedMemDatasetAccessor:
    _parent_class = xr.Dataset

    def __init__(self, xarray_obj):
        self._obj = xarray_obj
        self._shared_memory_key_ = None
        self._shared_memory_objs_ = []
        self._shared_memory_owned_ = False

    def _repr_html_(self):
        html = self._obj._repr_html_()
        html = html.replace("xarray.Dataset", "xarray.Dataset.shm")
        return html

    def __repr__(self):
        r = self._obj.__repr__()
        r = r.replace("xarray.Dataset", "xarray.Dataset.shm")
        return r

    def release_shared_memory(self):
        """
        Release shared memory allocated to this Dataset.
        """
        release_shared_memory(self._shared_memory_key_)

    @staticmethod
    def delete_shared_memory_files(key):
        delete_shared_memory_files(key)

    def to_shared_memory(self, key=None, mode="r+", _dupe=True):
        """
        Load this Dataset into shared memory.

        The returned Dataset object references the shared memory and is the
        "owner" of this data.  When this object is destroyed, the data backing
        it may also be freed, which can result in a segfault or other unfortunate
        condition if that memory is still accessed from elsewhere.

        Parameters
        ----------
        key : str
            An identifying key for this shared memory.  Use the same key
            in `from_shared_memory` to recreate this Dataset elsewhere.
        mode : {‘r+’, ‘r’, ‘w+’, ‘c’}, optional
            This methid returns a copy of the Dataset in shared memory.
            If memmapped, that copy can be opened in various modes.
            See numpy.memmap() for details.

        Returns
        -------
        Dataset
        """
        logger.info(f"sharrow.Dataset.to_shared_memory({key})")
        if key is None:
            import random

            key = random.randbytes(4).hex()
        self._shared_memory_key_ = key
        self._shared_memory_owned_ = False
        self._shared_memory_objs_ = []

        wrappers = []
        sizes = []
        names = []
        position = 0

        def emit(k, a, is_coord):
            nonlocal names, wrappers, sizes, position
            if isinstance(a.data, sparse.GCXS):
                wrappers.append(
                    {
                        "sparse": True,
                        "dims": a.dims,
                        "name": a.name,
                        "attrs": a.attrs,
                        "dtype": a.dtype,
                        "shape": a.shape,
                        "coord": is_coord,
                        "nbytes": a.data.nbytes,
                        "position": position,
                        "data.nbytes": a.data.data.nbytes,
                        "indices.nbytes": a.data.indices.nbytes,
                        "indptr.nbytes": a.data.indptr.nbytes,
                        "data.dtype": a.data.data.dtype,
                        "indices.dtype": a.data.indices.dtype,
                        "indptr.dtype": a.data.indptr.dtype,
                    }
                )
                a_nbytes = a.data.nbytes
            else:
                wrappers.append(
                    {
                        "dims": a.dims,
                        "name": a.name,
                        "attrs": a.attrs,
                        "dtype": a.dtype,
                        "shape": a.shape,
                        "coord": is_coord,
                        "nbytes": a.nbytes,
                        "position": position,
                    }
                )
                a_nbytes = a.nbytes

            sizes.append(a_nbytes)
            names.append(k)
            position += a_nbytes

        for k, a in self._obj.coords.items():
            emit(k, a, True)
        for k in self._obj.variables:
            if k in names:
                continue
            a = self._obj[k]
            emit(k, a, False)

        mem = create_shared_memory_array(key, size=position)
        if key.startswith("memmap:"):
            buffer = memoryview(mem)
        else:
            buffer = mem.buf

        tasks = []
        for w in wrappers:
            _is_sparse = w.get("sparse", False)
            _size = w["nbytes"]
            _name = w["name"]
            _pos = w["position"]
            a = self._obj[_name]
            if _is_sparse:
                ad = a.data
                _size_d = w["data.nbytes"]
                _size_i = w["indices.nbytes"]
                _size_p = w["indptr.nbytes"]
                mem_arr_d = np.ndarray(
                    shape=(_size_d // ad.data.dtype.itemsize,),
                    dtype=ad.data.dtype,
                    buffer=buffer[_pos : _pos + _size_d],
                )
                mem_arr_i = np.ndarray(
                    shape=(_size_i // ad.indices.dtype.itemsize,),
                    dtype=ad.indices.dtype,
                    buffer=buffer[_pos + _size_d : _pos + _size_d + _size_i],
                )
                mem_arr_p = np.ndarray(
                    shape=(_size_p // ad.indptr.dtype.itemsize,),
                    dtype=ad.indptr.dtype,
                    buffer=buffer[
                        _pos + _size_d + _size_i : _pos + _size_d + _size_i + _size_p
                    ],
                )
                mem_arr_d[:] = ad.data[:]
                mem_arr_i[:] = ad.indices[:]
                mem_arr_p[:] = ad.indptr[:]
            else:
                mem_arr = np.ndarray(
                    shape=a.shape, dtype=a.dtype, buffer=buffer[_pos : _pos + _size]
                )
                if isinstance(a, xr.DataArray) and isinstance(a.data, da.Array):
                    tasks.append(da.store(a.data, mem_arr, lock=False, compute=False))
                else:
                    mem_arr[:] = a[:]
        if tasks:
            dask.compute(tasks, scheduler="threads")

        if key.startswith("memmap:"):
            mem.flush()

        create_shared_list(
            [pickle.dumps(self._obj.attrs)] + [pickle.dumps(i) for i in wrappers], key
        )
        return type(self).from_shared_memory(key, own_data=mem, mode=mode)

    @property
    def shared_memory_key(self):
        try:
            return self._shared_memory_key_
        except AttributeError:
            raise ValueError("this dataset is not in shared memory") from None

    @classmethod
    def from_shared_memory(cls, key, own_data=False, mode="r+"):
        """
        Connect to an existing Dataset in shared memory.

        Parameters
        ----------
        key : str
            An identifying key for this shared memory.  Use the same key
            in `from_shared_memory` to recreate this Dataset elsewhere.
        own_data : bool or memmap, default False
            The returned Dataset object references the shared memory but is
            not the "owner" of this data unless this flag is set.  Pass a
            memmap to reuse an existing buffer.

        Returns
        -------
        Dataset
        """
        import pickle

        from xarray import DataArray

        _shared_memory_objs_ = []

        shr_list = read_shared_list(key)
        try:
            _shared_memory_objs_.append(shr_list.shm)
        except AttributeError:
            # for memmap, list is loaded from pickle, not shared ram
            pass

<<<<<<< HEAD
        if own_data and not (own_data is True):
=======
        if own_data and own_data is not True:
>>>>>>> 151c08f0
            mem = own_data
            own_data = True
        else:
            mem = open_shared_memory_array(key, mode=mode)
        _shared_memory_objs_.append(mem)
        if key.startswith("memmap:"):
            buffer = memoryview(mem)
        else:
            buffer = mem.buf

        content = {}

        for _n, w in enumerate(shr_list):
            if _n == 0:
                continue
            t = pickle.loads(w)
            shape = t.pop("shape")
            dtype = t.pop("dtype")
            name = t.pop("name")
            coord = t.pop("coord", False)  # noqa: F841
            position = t.pop("position")
            nbytes = t.pop("nbytes")
            is_sparse = t.pop("sparse", False)
            if is_sparse:
                _size_d = t.pop("data.nbytes")
                _size_i = t.pop("indices.nbytes")
                _size_p = t.pop("indptr.nbytes")
                _dtype_d = t.pop("data.dtype")
                _dtype_i = t.pop("indices.dtype")
                _dtype_p = t.pop("indptr.dtype")

                mem_arr_d = np.ndarray(
                    _size_d // _dtype_d.itemsize,
                    dtype=_dtype_d,
                    buffer=buffer[position : position + _size_d],
                )
                mem_arr_i = np.ndarray(
                    _size_i // _dtype_i.itemsize,
                    dtype=_dtype_i,
                    buffer=buffer[position + _size_d : position + _size_d + _size_i],
                )
                mem_arr_p = np.ndarray(
                    _size_p // _dtype_p.itemsize,
                    dtype=_dtype_p,
                    buffer=buffer[
                        position
                        + _size_d
                        + _size_i : position
                        + _size_d
                        + _size_i
                        + _size_p
                    ],
                )
                mem_arr = sparse.GCXS(
                    (
                        mem_arr_d,
                        mem_arr_i,
                        mem_arr_p,
                    ),
                    shape=shape,
                    compressed_axes=(0,),
                )
            else:
                mem_arr = np.ndarray(
                    shape, dtype=dtype, buffer=buffer[position : position + nbytes]
                )
            content[name] = DataArray(mem_arr, **t)

        obj = cls._parent_class(content)
        obj.attrs = pickle.loads(shr_list[0])
        obj.shm._shared_memory_key_ = key
        obj.shm._shared_memory_owned_ = own_data
        obj.shm._shared_memory_objs_ = _shared_memory_objs_
        return obj

    @property
    def shared_memory_size(self):
        """int : Size (in bytes) in shared memory, raises ValueError if not shared."""
        try:
            return sum(i.size for i in self._shared_memory_objs_)
        except AttributeError:
            raise ValueError("this dataset is not in shared memory") from None

    @property
    def is_shared_memory(self):
        """bool : Whether this Dataset is in shared memory."""
        try:
            return sum(i.size for i in self._shared_memory_objs_) > 0
        except AttributeError:
            return False

    @staticmethod
    def preload_shared_memory_size(key):
        """
        Compute the size in bytes of a shared Dataset without actually loading it.

        Parameters
        ----------
        key : str
            The identifying key for this shared memory.

        Returns
        -------
        int
        """
        memsize = 0
        try:
            n = get_shared_list_nbytes(key)
        except FileNotFoundError:
            pass
        else:
            memsize += n
        try:
            mem = open_shared_memory_array(key, mode="r")
        except FileNotFoundError:
            pass
        else:
            memsize += mem.size
        return memsize

    def __getattr__(self, item):
        return getattr(self._obj, item)

    def __getitem__(self, item):
        return self._obj[item]<|MERGE_RESOLUTION|>--- conflicted
+++ resolved
@@ -429,11 +429,7 @@
             # for memmap, list is loaded from pickle, not shared ram
             pass
 
-<<<<<<< HEAD
-        if own_data and not (own_data is True):
-=======
         if own_data and own_data is not True:
->>>>>>> 151c08f0
             mem = own_data
             own_data = True
         else:
