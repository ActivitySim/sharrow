--- conflicted
+++ resolved
@@ -399,13 +399,9 @@
     def root_dims(self):
         from .flows import presorted
 
-<<<<<<< HEAD
-        return tuple(presorted(self.root_dataset, self.dim_order, self.dim_exclude))
-=======
         return tuple(
             presorted(self.root_dataset.dims, self.dim_order, self.dim_exclude)
         )
->>>>>>> 151c08f0
 
     def __shallow_copy_extras(self):
         return dict(
@@ -525,32 +521,7 @@
         if len(args) == 1 and isinstance(args[0], Relationship):
             r = args[0]
         elif len(args) == 1 and isinstance(args[0], str):
-<<<<<<< HEAD
-            s = args[0]
-            if "->" in s:
-                parent, child = s.split("->", 1)
-                i = "position"
-            elif "@" in s:
-                parent, child = s.split("@", 1)
-                i = "label"
-            else:
-                raise ValueError(f"cannot interpret relationship {s!r}")
-            p1, p2 = parent.split(".", 1)
-            c1, c2 = child.split(".", 1)
-            p1 = p1.strip()
-            p2 = p2.strip()
-            c1 = c1.strip()
-            c2 = c2.strip()
-            r = Relationship(
-                parent_data=p1,
-                parent_name=p2,
-                child_data=c1,
-                child_name=c2,
-                indexing=i,
-            )
-=======
             r = Relationship.from_string(args[0])
->>>>>>> 151c08f0
         else:
             r = Relationship(*args, **kwargs)
 
@@ -696,18 +667,6 @@
                     raise
                 else:
                     result = xr.DataArray(default)
-<<<<<<< HEAD
-        root_dataset = self.root_dataset
-        if result.dims != self.root_dims and broadcast:
-            result, _ = xr.broadcast(result, root_dataset)
-        if coords:
-            add_coords = {}
-            for i in result.dims:
-                if i not in result.coords and i in root_dataset.coords:
-                    add_coords[i] = root_dataset.coords[i]
-            if add_coords:
-                result = result.assign_coords(add_coords)
-=======
         if self.root_node_name:
             root_dataset = self.root_dataset
             if result.dims != self.root_dims and broadcast:
@@ -730,7 +689,6 @@
                             add_coords[i] = base_dataset.coords[i]
                     if add_coords:
                         result = result.assign_coords(add_coords)
->>>>>>> 151c08f0
         return result
 
     def finditem(self, item, maybe_in=None):
@@ -812,16 +770,6 @@
                         if dim_names_from_top:
                             e = path[0]
                             top_dim_name = self._graph.edges[e].get("parent_name")
-<<<<<<< HEAD
-                            root_dataset = self.root_dataset
-                            # deconvert digitized dim names back to native dims
-                            if (
-                                top_dim_name not in root_dataset.dims
-                                and top_dim_name in root_dataset.variables
-                            ):
-                                if root_dataset.variables[top_dim_name].ndim == 1:
-                                    top_dim_name = root_dataset.variables[
-=======
                             start_dataset = self._graph.nodes[start_from]["dataset"]
                             # deconvert digitized dim names back to native dims
                             if (
@@ -830,7 +778,6 @@
                             ):
                                 if start_dataset.variables[top_dim_name].ndim == 1:
                                     top_dim_name = start_dataset.variables[
->>>>>>> 151c08f0
                                         top_dim_name
                                     ].dims[0]
                         else:
@@ -1385,17 +1332,12 @@
 
                 # vectorize version
                 mapper = {i: j for (j, i) in enumerate(_dataarray_to_numpy(downstream))}
-<<<<<<< HEAD
-                if upstream.size:
-                    offsets = xr.apply_ufunc(np.vectorize(mapper.get), upstream)
-=======
 
                 def mapper_get(x, mapper=mapper):
                     return mapper.get(x, 0)
 
                 if upstream.size:
                     offsets = xr.apply_ufunc(np.vectorize(mapper_get), upstream)
->>>>>>> 151c08f0
                 else:
                     offsets = xr.DataArray([], dims=["index"])
                 if offsets.dtype.kind != "i":
@@ -1510,23 +1452,6 @@
                 try:
                     upside = ", ".join(unparse(t) for t in upside_ast)
                 except:  # noqa: E722
-<<<<<<< HEAD
-                    for t in upside_ast:
-                        str_t = str(t)
-                        if len(str_t) < 2000:
-                            print(f"t:{str_t}")
-                        else:
-                            print(f"t:{str_t[:200]}...")
-                    raise
-
-                # check for redirection target
-                if retarget is not None:
-                    tokens.append(
-                        f"__{spacename}___digitized_{retarget}_of_{this_dim_name}[__{parent_data}__{parent_name}[{upside}]]"
-                    )
-                else:
-                    tokens.append(f"__{parent_data}__{parent_name}[{upside}]")
-=======
                     if self.root_node_name is False:
                         upside = None
                     else:
@@ -1550,7 +1475,6 @@
                         )
                     else:
                         tokens.append(f"__{parent_data}__{parent_name}[{upside}]")
->>>>>>> 151c08f0
                 found_token = True
                 break
             if not found_token:
