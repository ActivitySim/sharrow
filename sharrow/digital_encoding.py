import logging

import dask.array as da
import numpy as np
import xarray as xr

from .shared_memory import si_units


class ValueDecodeError(ValueError):
    pass


def array_encode(
    x,
    missing_value=None,
    bitwidth=16,
    min_value=None,
    max_value=None,
    scale=None,
    offset=None,
    by_dict=False,
):
    """
    Encode a float DataArray into integers.

    Parameters
    ----------
    x : DataArray
        The original array to be encoded.
    missing_value : Numeric, optional
        If the current array has "missing" values encoded with something
        other that NaN, give that value here.
    bitwidth : {16, 8}
        Number of bits to use in the encoded integers.
    min_value, max_value : Numeric, optional
        Explicitly give the min and max values represented in the array.
        If not given, they are inferred from `x`. It is useful to give
        these values if x does not necessarily include all the values that
        might need to be inserted into `x` later.
    scale : Numeric, optional
        Explicitly give the scaling factor.  This is inferred from the
        min and max values if not provided.
    offset : Numeric, optional
        Explicitly give the offset factor.  This is inferred from the
        min value if not provided.
    by_dict : bool or {8, 16, 32}, optional
        Encode by dictionary, using this bitwidth, or set to `True`
        and give the `bitwidth` argument.  If given, all other
        arguments setting encoding parameters are ignored.

    Returns
    -------
    encoded_values : DataArray
    """
    # if array is already dict encoded in the desired fashion, do nothing
    existing_de = x.attrs.get("digital_encoding", {})
    if by_dict and "dictionary" in existing_de:
        return x
    x = array_decode(x)
    if by_dict:
        if by_dict is True:
            by_dict = bitwidth
        return digitize_by_dictionary(x, bitwidth=by_dict)
    if missing_value is not None:
        legit_values = x.where(x != missing_value)
    else:
        legit_values = x.where(~x.isnull())
    if min_value is None:
        min_value = float(legit_values.min())
    if offset is None:
        offset = min_value
    if max_value is None:
        max_value = float(legit_values.max())
    width = max_value - offset
    n = 1 << (bitwidth - 1)
    if scale is None:
        scale = width / n
    encoded_values = ((x - offset) / scale).astype(f"int{bitwidth}")
    encoded_values = encoded_values.where(x != missing_value, -1)
    encoded_values.attrs["digital_encoding"] = {
        "scale": scale,
        "offset": offset,
        "missing_value": missing_value,
    }
    return encoded_values


def array_decode(x, digital_encoding=None, aux_data=None):
    if digital_encoding is None:
        if "digital_encoding" not in x.attrs:
            return x
        digital_encoding = x.attrs["digital_encoding"]
    dictionary = digital_encoding.get("dictionary", None)
    if dictionary is not None:
        result = x.copy()
        result.data = dictionary[x.to_numpy()]
        result.attrs.pop("digital_encoding", None)
        return result
    offset_source = digital_encoding.get("offset_source", None)
    if offset_source:
        if aux_data is None:
            raise ValueDecodeError(
                "cannot independently decode multivalue DataArray, "
                "provide aux_data or decode from dataset"
            )
        result = aux_data[offset_source].copy()
        result.data = x.to_numpy()[result.data]
        result.attrs.pop("digital_encoding", None)
        return result
    scale = digital_encoding.get("scale", 1)
    offset = digital_encoding.get("offset", 0)
    missing_value = digital_encoding.get("missing_value", None)
    result = x * scale + offset
    if missing_value is not None:
        result = result.where(x >= 0, missing_value)
    result.attrs.pop("digital_encoding", None)
    return result


def smash_bins(values, bincounts, final_width=255, preserve_minmax=True):
    big = 1 << 31
    z = n = bincounts.shape[0]
    if preserve_minmax:
        bincounts[0] = big
        bincounts[-1] = big

    while n > final_width:
        dissolve = np.argmin(bincounts)
        lower_neighbor = dissolve - 1
        while lower_neighbor >= 0 and bincounts[lower_neighbor] == big:
            lower_neighbor -= 1
        upper_neighbor = dissolve + 1
        while upper_neighbor < z and bincounts[upper_neighbor] == big:
            upper_neighbor += 1
        if lower_neighbor >= 0:
            lower_distance = values[dissolve] - values[lower_neighbor]
        else:
            lower_distance = np.inf
        if upper_neighbor < z:
            upper_distance = values[upper_neighbor] - values[dissolve]
        else:
            upper_distance = np.inf
        if lower_distance < upper_distance:
            bincounts[lower_neighbor] += bincounts[dissolve]
        else:
            bincounts[upper_neighbor] += bincounts[dissolve]
        bincounts[dissolve] = big
        n -= 1

    if preserve_minmax:
        bincounts[0] = 1
        bincounts[-1] = 1

    return values[bincounts < big]


def find_bins(values, final_width=255):
    u, b = np.unique(values, return_counts=True)
    return smash_bins(u, b, final_width=final_width)


def digitize_by_dictionary(arr, bitwidth=8):
    result = arr.copy()
    bins = find_bins(arr, final_width=1 << bitwidth)
    try:
        bin_edges = (bins[1:] - bins[:-1]) / 2 + bins[:-1]
    except TypeError:
        # bins are not numeric
<<<<<<< HEAD
        bin_map = {x: n for n, x in enumerate(bins)}
=======
        bin_map = {x:n for n,x in enumerate(bins)}
>>>>>>> a2096baf
        u, inv = np.unique(arr.data, return_inverse=True)
        result.data = np.array([bin_map.get(x) for x in u])[inv].reshape(arr.shape)
        result.attrs["digital_encoding"] = {
            "dictionary": bins,
        }
        return result
    else:
        try:
            arr_data = arr.data
        except AttributeError:
            pass
        else:
            if isinstance(arr_data, da.Array):
                result.data = da.digitize(arr_data, bin_edges).astype(f"uint{bitwidth}")
                result.attrs["digital_encoding"] = {
                    "dictionary": bins,
                }
                return result
        # fall back to numpy digitize
        result.data = np.digitize(arr, bin_edges).astype(f"uint{bitwidth}")
        result.attrs["digital_encoding"] = {
            "dictionary": bins,
        }
        return result


@xr.register_dataset_accessor("digital_encoding")
class _DigitalEncodings:
    def __init__(self, xarray_obj):
        self._obj = xarray_obj

    def info(self):
        """
        All digital_encoding attributes from Dataset variables.

        Returns
        -------
        dict
        """
        result = {}
        for k in self._obj.variables:
            k_attrs = self._obj._variables[k].attrs
            if "digital_encoding" in k_attrs:
                result[k] = k_attrs["digital_encoding"]
        return result

    def set(self, name, *args, **kwargs):
        """
        Digitally encode one or more variables in this dataset.

        All variables are encoded using the same given parameters.
        To encode various variables differently, make multiple calls
        to this function.

        Parameters
        ----------
        name : str or Collection[str]
            The name(s) of the variable to be encoded.
        missing_value : Numeric, optional
            If the current array has "missing" values encoded with something
            other that NaN, give that value here.
        bitwidth : {16, 8}
            Number of bits to use in the encoded integers.
        min_value, max_value : Numeric, optional
            Explicitly give the min and max values represented in the array.
            If not given, they are inferred from `x`. It is useful to give
            these values if x does not necessarily include all the values that
            might need to be inserted into `x` later.
        scale : Numeric, optional
            Explicitly give the scaling factor.  This is inferred from the
            min and max values if not provided.
        offset : Numeric, optional
            Explicitly give the offset factor.  This is inferred from the
            min value if not provided.
        by_dict : {8, 16, 32}, optional
            Encode by dictionary, using this bitwidth.  If given, all
            arguments other than this and `x` are ignored.
        joint_dict : bool or str, optional
            If given as a string, the variables in `name` will be encoded
            with joint dictionary encoding under this name.  Or simply give
            a `True` value to apply the same with a random unique name.

        Returns
        -------
        Dataset
            A copy of the dataset, with the named variable digitally encoded.
        """
        joint_dict = kwargs.pop("joint_dict", False)
        if joint_dict:
            return multivalue_digitize_by_dictionary(
                self._obj,
                encode_vars=name,
                encoding_name=joint_dict,
            )
        updates = {}
        if isinstance(name, str):
            updates[name] = array_encode(self._obj[name], *args, **kwargs)
        else:
            for n in name:
                updates[n] = array_encode(self._obj[n], *args, **kwargs)
        return self._obj.assign(updates)

    def strip(self, name):
        """
        Digitally decode one or more variables in this dataset.

        Parameters
        ----------
        name : str or Collection[str]
            The name(s) of the variable to be decoded.
        """
        updates = {}
        if isinstance(name, str):
            updates[name] = array_decode(self._obj[name], aux_data=self._obj)
        else:
            for n in name:
                updates[n] = array_decode(self._obj[n], aux_data=self._obj)
        return self._obj.assign(updates)

    def baggage(self, names):
        if isinstance(names, str):
            names = [names]
        if names is None:
            names = list(self._obj)
        bag = set()
        for name in names:
            k_attrs = self._obj._variables[name].attrs
            de = k_attrs.get("digital_encoding", {})
            if "offset_source" in de:
                bag.add(de["offset_source"])
        return bag

    def drop_dims(self, dim_name, *, errors="raise"):
        if isinstance(dim_name, str):
            vars_to_drop = set()
            for k in self._obj.variables:
                k_attrs = self._obj._variables[k].attrs
                if "digital_encoding" in k_attrs:
                    offset_array_name = k_attrs["digital_encoding"].get("offset_source")
                    if dim_name in self._obj._variables[offset_array_name].dims:
                        vars_to_drop.add(k)
                if dim_name in self._obj._variables[k].dims:
                    vars_to_drop.add(k)
            return self._obj.drop_vars(vars_to_drop, errors=errors)
        else:
            obj = self._obj
            for i in dim_name:
                obj = obj.digital_encoding.drop_dims(i, errors=errors)
            return obj


def multivalue_digitize_by_dictionary(ds, encode_vars=None, encoding_name=None):
    """
    Apply a joint dictionary encoding to a collection of Dataset variables.

    Parameters
    ----------
    ds : Dataset
    encode_vars : Collection[str], optional
        The collection of dataset variable names that will be encoded with
        a joint dictionary.
    encoding_name : str, optional
        Use this name for the newly created joint encoding.

    Returns
    -------

    """
    logger = logging.getLogger("sharrow")
    if not isinstance(encoding_name, str):
        i = 0
        while f"joined_{i}" in ds.dims:
            i += 1
        encoding_name = f"joined_{i}"
    if encode_vars is None:
        encode_vars = list(ds)
    if isinstance(encode_vars, str):
        encode_vars = [encode_vars]

    # check each name in encode_vars to make sure it's not already encoded
    # if you want to re-encode first decode
    encode_vars = [
        v
        for v in encode_vars
        if "offset_source" not in ds[v].attrs.get("digital_encoding", {})
    ]
    if len(encode_vars) == 0:
        return ds

    encode_var_dims = ds[encode_vars[0]].dims
    for v in encode_vars[1:]:
        assert (
            encode_var_dims == ds[v].dims
        ), f"dims must match, {encode_var_dims} != {ds[v].dims}"
    logger.info("assembling data stack")
    conjoined = np.stack(
        [array_decode(ds[v].compute(), aux_data=ds) for v in encode_vars], axis=-1
    )
    logger.info("constructing stack view")
    baseshape = conjoined.shape[:-1]
    conjoined = conjoined.reshape([-1, conjoined.shape[-1]])
    voidview = np.ascontiguousarray(conjoined).view(
        np.dtype((np.void, conjoined.dtype.itemsize * conjoined.shape[1]))
    )
    logger.info("finding unique value combinations")
    unique_values, pointers = np.unique(voidview, return_inverse=True)
    pointers = pointers.reshape(baseshape)
    unique_values = unique_values.view(np.dtype(conjoined.dtype)).reshape(
        [-1, len(encode_vars)]
    )
    logger.info("downsampling offsets")
    if unique_values.shape[0] < 1 << 8:
        pointers = pointers.astype(np.uint8)
    elif unique_values.shape[0] < 1 << 16:
        pointers = pointers.astype(np.uint16)
    elif unique_values.shape[0] < 1 << 32:
        pointers = pointers.astype(np.uint32)
    logger.info("formatting output")
    out = ds.drop_vars(encode_vars)

    original_footprint = 0
    encoded_footprint = 0

    out[f"{encoding_name}_offsets"] = xr.DataArray(pointers, dims=encode_var_dims)
    encoded_footprint += pointers.dtype.itemsize * pointers.size

    for n, k in enumerate(encode_vars):
        temp = out[k] = xr.DataArray(
            unique_values[:, n],
            dims=(encoding_name),
            attrs={
                "digital_encoding": {
                    "offset_source": f"{encoding_name}_offsets",
                }
            },
        )
        original_footprint += temp.dtype.itemsize * pointers.size
        encoded_footprint += temp.dtype.itemsize * temp.size

    bytes_saved = original_footprint - encoded_footprint
    savings_ratio = bytes_saved / original_footprint
    logger.info(
        f"multivalue_digitize_by_dictionary {encoding_name} "
        f"saved {si_units(bytes_saved)} {savings_ratio:.1%}"
    )
    return out<|MERGE_RESOLUTION|>--- conflicted
+++ resolved
@@ -167,11 +167,7 @@
         bin_edges = (bins[1:] - bins[:-1]) / 2 + bins[:-1]
     except TypeError:
         # bins are not numeric
-<<<<<<< HEAD
-        bin_map = {x: n for n, x in enumerate(bins)}
-=======
         bin_map = {x:n for n,x in enumerate(bins)}
->>>>>>> a2096baf
         u, inv = np.unique(arr.data, return_inverse=True)
         result.data = np.array([bin_map.get(x) for x in u])[inv].reshape(arr.shape)
         result.attrs["digital_encoding"] = {
