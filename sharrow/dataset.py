from __future__ import annotations

import ast
import base64
import hashlib
import logging
import re
from collections.abc import Hashable, Mapping, Sequence
from typing import Any

import numpy as np
import pandas as pd
import pyarrow as pa
import xarray as xr
from xarray import DataArray, Dataset

from .accessors import register_dataset_method
from .aster import extract_all_name_tokens
from .categorical import _Categorical  # noqa
from .table import Table

logger = logging.getLogger("sharrow")

well_known_names = {
    "nb",
    "np",
    "pd",
    "xr",
    "pa",
    "log",
    "exp",
    "log1p",
    "expm1",
    "max",
    "min",
    "piece",
    "hard_sigmoid",
    "transpose_leading",
    "clip",
}


def one_based(n):
    return pd.RangeIndex(1, n + 1)


def zero_based(n):
    return pd.RangeIndex(0, n)


def clean(s):
    """
    Convert any string into a similar python identifier.

    If any modification of the string is made, or if the string
    is longer than 120 characters, it is truncated and a hash of the
    original string is added to the end, to ensure every
    string maps to a unique cleaned name.

    Parameters
    ----------
    s : str

    Returns
    -------
    cleaned : str
    """
    if not isinstance(s, str):
        s = f"{type(s)}-{s}"
    cleaned = re.sub(r"\W|^(?=\d)", "_", s)
    if cleaned != s or len(cleaned) > 120:
        # digest size 15 creates a 24 character base32 string
        h = base64.b32encode(
            hashlib.blake2b(s.encode(), digest_size=15).digest()
        ).decode()
        cleaned = f"{cleaned[:90]}_{h}"
    return cleaned


def construct(source):
    """
    A generic constructor for creating Datasets from various similar objects.

    Parameters
    ----------
    source : pandas.DataFrame, pyarrow.Table, xarray.Dataset, or Sequence[str]
        The source from which to create a Dataset.  DataFrames and Tables
        are converted to Datasets that have one dimension (the rows) and
        separate variables for each of the columns.  A list of strings
        creates a dataset with those named empty variables.

    Returns
    -------
    Dataset
    """
    if isinstance(source, pd.DataFrame):
        source = dataset_from_dataframe_fast(source)  # xarray default can be slow
    elif isinstance(source, (Table, pa.Table)):
        source = from_table(source)
    elif isinstance(source, xr.Dataset):
        pass  # don't do the superclass things
    elif isinstance(source, Sequence) and all(isinstance(i, str) for i in source):
        source = from_table(pa.table({i: [] for i in source}))
    else:
        source = xr.Dataset(source)
    return source


def dataset_from_dataframe_fast(
    dataframe: pd.DataFrame,
    sparse: bool = False,
    preserve_cat: bool = True,
) -> Dataset:
    """Convert a pandas.DataFrame into an xarray.Dataset

    Each column will be converted into an independent variable in the
    Dataset. If the dataframe's index is a MultiIndex, it will be expanded
    into a tensor product of one-dimensional indices (filling in missing
    values with NaN). This method will produce a Dataset very similar to
    that on which the 'to_dataframe' method was called, except with
    possibly redundant dimensions (since all dataset variables will have
    the same dimensionality)

    Parameters
    ----------
    dataframe : DataFrame
        DataFrame from which to copy data and indices.
    sparse : bool, default: False
        If true, create a sparse arrays instead of dense numpy arrays. This
        can potentially save a large amount of memory if the DataFrame has
        a MultiIndex. Requires the sparse package (sparse.pydata.org).
    preserve_cat : bool, default True
        If true, preserve encoding of categorical columns.  Xarray lacks an
        official implementation of a categorical datatype, so sharrow's
        dictionary-based digital encoding is applied instead. Note that in
        native xarray usage, the resulting variable will look like integer
        values instead of the category values.  The `dataset.cat` accessor
        can be used to interact with the categorical data.

    Returns
    -------
    New Dataset.

    See Also
    --------
    xarray.DataArray.from_series
    pandas.DataFrame.to_xarray
    """

    # this is much faster than the default xarray version when not
    # using a MultiIndex.

    if isinstance(dataframe.index, pd.MultiIndex) or sparse:
        return Dataset.from_dataframe(dataframe, sparse)

    if not dataframe.columns.is_unique:
        # if the dataframe has non-unique column names, but all the duplicate
        # names contain the same data, we can recover safely by dropping the
        # duplicates, otherwise throw an error.
        cannot_fix = False
        dupe_columns = dataframe.columns.duplicated()
        dupe_column_names = dataframe.columns[dupe_columns]
        for j in dupe_column_names:
            subframe = dataframe[j]
            ref_col = subframe.iloc[:, 0]
            for k in range(1, len(subframe.columns)):
                if not ref_col.equals(subframe.iloc[:, k]):
                    cannot_fix = True
                    break
                if cannot_fix:
                    break
        dupe_column_names = [f"- {i}" for i in dupe_column_names]
        logger.error(
            "DataFrame has non-unique columns\n" + "\n".join(dupe_column_names)
        )
        if cannot_fix:
            raise ValueError("cannot convert DataFrame with non-unique columns")
        else:
            dataframe = dataframe.loc[:, ~dupe_columns]

    if isinstance(dataframe.index, pd.CategoricalIndex):
        idx = dataframe.index.remove_unused_categories()
    else:
        idx = dataframe.index

    index_name = idx.name if idx.name is not None else "index"
    # Cast to a NumPy array first, in case the Series is a pandas Extension
    # array (which doesn't have a valid NumPy dtype)
    arrays = {}
    for name in dataframe.columns:
        if name != index_name:
            if dataframe[name].dtype == "category" and preserve_cat:
                cat = dataframe[name].cat
                categories = np.asarray(cat.categories)
                if categories.dtype.kind == "O":
                    categories = categories.astype(str)
                arrays[name] = (
                    [index_name],
                    np.asarray(cat.codes),
                    {
                        "digital_encoding": {
                            "dictionary": categories,
                            "ordered": cat.ordered,
                        }
                    },
                )
            else:
                arrays[name] = ([index_name], np.asarray(dataframe[name].values))
    return Dataset(arrays, coords={index_name: (index_name, dataframe.index.values)})


def from_table(
    tbl,
    index_name="index",
    index=None,
):
    """
    Convert a pyarrow.Table into an xarray.Dataset

    Parameters
    ----------
    tbl : Table
        Table from which to use data and indices.
    index_name : str, default 'index'
        This name will be given to the default dimension index, if
        none is given.  Ignored if `index` is given explicitly and
        it already has a name.
    index : Index-like, optional
        Use this index instead of a default RangeIndex.

    Returns
    -------
    New Dataset.
    """
    if len(set(tbl.column_names)) != len(tbl.column_names):
        raise ValueError("cannot convert Table with non-unique columns")
    if index is None:
        index = pd.RangeIndex(len(tbl), name=index_name)
    else:
        if len(index) != len(tbl):
            raise ValueError(
                f"length of index ({len(index)}) does not match length of table ({len(tbl)})"
            )
    if isinstance(index, pd.MultiIndex) and not index.is_unique:
        raise ValueError(
            "cannot attach a non-unique MultiIndex and convert into xarray"
        )
    arrays = []
    metadata = {}
    for n in range(len(tbl.column_names)):
        c = tbl.column(n)
        if isinstance(c.type, pa.DictionaryType):
            cc = c.combine_chunks()
            arrays.append((tbl.column_names[n], np.asarray(cc.indices)))
            metadata[tbl.column_names[n]] = {
                "digital_encoding": {
                    "dictionary": cc.dictionary,
                    "ordered": cc.type.ordered,
                }
            }
        else:
            arrays.append((tbl.column_names[n], np.asarray(c)))
    result = xr.Dataset()
    if isinstance(index, pd.MultiIndex):
        dims = tuple(
            name if name is not None else "level_%i" % n
            for n, name in enumerate(index.names)
        )
        for dim, lev in zip(dims, index.levels):
            result[dim] = (dim, lev)
    else:
        try:
            if index.name is not None:
                index_name = index.name
        except AttributeError:
            pass
        dims = (index_name,)
        result[index_name] = (dims, index)

    result._set_numpy_data_from_dataframe(index, arrays, dims)
    for k, v in metadata.items():
        result[k].attrs.update(v)
    return result


def from_omx(
    omx,
    index_names=("otaz", "dtaz"),
    indexes="one-based",
    renames=None,
):
    """
    Create a Dataset from an OMX file.

    Parameters
    ----------
    omx : openmatrix.File or larch.OMX
        An OMX-format file, opened for reading.
    index_names : tuple, default ("otaz", "dtaz")
        Should be a tuple of length 3, giving the names of the three
        dimensions.  The first two names are the native dimensions from
        the open matrix file, the last is the name of the implicit
        dimension that is created by parsing array names.
    indexes : str or tuple[str], optional
        The name of a 'lookup' in the OMX file, which will be used to
        populate the coordinates for the two native dimensions.  Or,
        specify "one-based" or "zero-based" to assume sequential and
        consecutive numbering starting with 1 or 0 respectively. For
        non-square OMX data, this must be given as a tuple, relating
        indexes as above for each dimension of `index_names`.
    renames : Mapping or Collection, optional
        Limit the import only to these data elements.  If given as a
        mapping, the keys will be the names of variables in the resulting
        dataset, and the values give the names of data matrix tables in the
        OMX file.  If given as a list or other non-mapping collection,
        elements are not renamed but only elements in the collection are
        included.

    Returns
    -------
    Dataset
    """

    # handle both larch.OMX and openmatrix.open_file versions
    if "lar" in type(omx).__module__:
        omx_data = omx.data
        omx_lookup = omx.lookup
        omx_shape = omx.shape
    else:
        omx_data = omx.root["data"]
        omx_lookup = omx.root["lookup"]
        omx_shape = omx.shape()

    arrays = {}
    if renames is None:
        for k in omx_data._v_children:
            arrays[k] = omx_data[k][:]
    elif isinstance(renames, dict):
        for new_k, old_k in renames.items():
            arrays[new_k] = omx_data[old_k][:]
    else:
        for k in renames:
            arrays[k] = omx_data[k][:]
    d = {
        "dims": index_names,
        "data_vars": {k: {"dims": index_names, "data": arrays[k]} for k in arrays},
    }
    if indexes == "one-based":
        indexes = {
            index_names[0]: one_based(omx_shape[0]),
            index_names[1]: one_based(omx_shape[1]),
        }
    elif indexes == "zero-based":
        indexes = {
            index_names[0]: zero_based(omx_shape[0]),
            index_names[1]: zero_based(omx_shape[1]),
        }
    elif isinstance(indexes, str):
        if indexes in omx_lookup:
            if omx_shape[0] != omx_shape[1]:
                raise ValueError("singleton arbitrary coordinates on non-square arrays")
            ixs = np.asarray(omx_lookup[indexes])
            indexes = {
                index_names[0]: ixs,
                index_names[1]: ixs,
            }
        else:
            raise KeyError(f"{indexes} not found in OMX lookups")
    elif isinstance(indexes, tuple):
        indexes_ = {}
        for n, (name, i) in enumerate(zip(index_names, indexes)):
            if i == "one-based":
                indexes_[name] = one_based(omx_shape[n])
            elif i == "zero-based":
                indexes_[name] = zero_based(omx_shape[n])
            elif isinstance(i, str):
                if i in omx_lookup:
                    indexes_[name] = np.asarray(omx_lookup[i])
                else:
                    raise KeyError(f"{i} not found in OMX lookups")
        indexes = indexes_
    if indexes is not None:
        d["coords"] = {
            index_name: {"dims": index_name, "data": index}
            for index_name, index in indexes.items()
        }
    return xr.Dataset.from_dict(d)


def from_omx_3d(
    omx,
    index_names=("otaz", "dtaz", "time_period"),
    indexes=None,
    *,
    time_periods=None,
    time_period_sep="__",
    max_float_precision=32,
):
    """
    Create a Dataset from an OMX file with an implicit third dimension.

    Parameters
    ----------
    omx : openmatrix.File or larch.OMX
        An OMX-format file, opened for reading.
    index_names : tuple, default ("otaz", "dtaz", "time_period")
        Should be a tuple of length 3, giving the names of the three
        dimensions.  The first two names are the native dimensions from
        the open matrix file, the last is the name of the implicit
        dimension that is created by parsing array names.
    indexes : str, optional
        The name of a 'lookup' in the OMX file, which will be used to
        populate the coordinates for the two native dimensions.  Or,
        specify "one-based" or "zero-based" to assume sequential and
        consecutive numbering starting with 1 or 0 respectively.
    time_periods : list-like, required keyword argument
        A list of index values from which the third dimension is constructed
        for all variables with a third dimension.
    time_period_sep : str, default "__" (double underscore)
        The presence of this separator within the name of any table in the
        OMX file indicates that table is to be considered a page in a
        three dimensional variable.  The portion of the name preceding the
        first instance of this separator is the name of the resulting
        variable, and the portion of the name after the first instance of
        this separator is the label of the position for this page, which
        should appear in `time_periods`.
    max_float_precision : int, default 32
        When loading, reduce all floats in the OMX file to this level of
        precision, generally to save memory if they were stored as double
        precision but that level of detail is unneeded in the present
        application.

    Returns
    -------
    Dataset
    """
    if not isinstance(omx, (list, tuple)):
        omx = [omx]

    # handle both larch.OMX and openmatrix.open_file versions
    if "larch" in type(omx[0]).__module__:
        omx_shape = omx[0].shape
        omx_lookup = omx[0].lookup
    else:
        omx_shape = omx[0].shape()
        omx_lookup = omx[0].root["lookup"]
    omx_data = []
    omx_data_map = {}
    for n, i in enumerate(omx):
        if "larch" in type(i).__module__:
            omx_data.append(i.data)
            for k in i.data._v_children:
                omx_data_map[k] = n
        else:
            omx_data.append(i.root["data"])
            for k in i.root["data"]._v_children:
                omx_data_map[k] = n

    import dask.array

    data_names = list(omx_data_map.keys())
    n1, n2 = omx_shape
    if indexes is None:
        # default reads mapping if only one lookup is included, otherwise one-based
        if len(omx_lookup._v_children) == 1:
            ranger = None
            indexes = list(omx_lookup._v_children)[0]
        else:
            ranger = one_based
    elif indexes == "one-based":
        ranger = one_based
    elif indexes == "zero-based":
        ranger = zero_based
    elif indexes in set(omx_lookup._v_children):
        ranger = None
    else:
        raise NotImplementedError(
            "only one-based, zero-based, and named indexes are implemented"
        )
    if ranger is not None:
        r1 = ranger(n1)
        r2 = ranger(n2)
    else:
        r1 = r2 = pd.Index(omx_lookup[indexes])

    if time_periods is None:
        raise ValueError("must give time periods explicitly")

    time_periods_map = {t: n for n, t in enumerate(time_periods)}

    pending_3d = {}
    content = {}

    for k in data_names:
        if time_period_sep in k:
            base_k, time_k = k.split(time_period_sep, 1)
            if base_k not in pending_3d:
                pending_3d[base_k] = [None] * len(time_periods)
            pending_3d[base_k][time_periods_map[time_k]] = dask.array.from_array(
                omx_data[omx_data_map[k]][k]
            )
        else:
            content[k] = xr.DataArray(
                dask.array.from_array(omx_data[omx_data_map[k]][k]),
                dims=index_names[:2],
                coords={
                    index_names[0]: r1,
                    index_names[1]: r2,
                },
            )
    for base_k, darrs in pending_3d.items():
        # find a prototype array
        prototype = None
        for i in darrs:
            prototype = i
            if prototype is not None:
                break
        if prototype is None:
            raise ValueError("no prototype")
        darrs_ = [
            (i if i is not None else dask.array.zeros_like(prototype)) for i in darrs
        ]
        content[base_k] = xr.DataArray(
            dask.array.stack(darrs_, axis=-1),
            dims=index_names,
            coords={
                index_names[0]: r1,
                index_names[1]: r2,
                index_names[2]: time_periods,
            },
        )
    for i in content:
        if np.issubdtype(content[i].dtype, np.floating):
            if content[i].dtype.itemsize > max_float_precision / 8:
                content[i] = content[i].astype(f"float{max_float_precision}")
    return xr.Dataset(content)


def from_amx(
    amx,
    index_names=("otaz", "dtaz"),
    indexes="one-based",
    renames=None,
):
    arrays = {}
    if renames is None:
        for k in amx.list_matrices():
            arrays[k] = amx[k][:]
    elif isinstance(renames, dict):
        for new_k, old_k in renames.items():
            arrays[new_k] = amx[old_k]
    else:
        for k in renames:
            arrays[k] = amx[k]
    d = {
        "dims": index_names,
        "data_vars": {k: {"dims": index_names, "data": arrays[k]} for k in arrays},
    }
    if indexes == "one-based":
        indexes = {index_names[i]: "1" for i in range(len(index_names))}
    elif indexes == "zero-based":
        indexes = {index_names[i]: "0" for i in range(len(index_names))}
    if isinstance(indexes, (list, tuple)):
        indexes = dict(zip(index_names, indexes))
    if isinstance(indexes, dict):
        for n, i in enumerate(index_names):
            if indexes.get(i) == "1":
                indexes[i] = one_based(amx.shape[n])
            elif indexes.get(i) == "0":
                indexes[i] = zero_based(amx.shape[n])
    if indexes is not None:
        d["coords"] = {
            index_name: {"dims": index_name, "data": index}
            for index_name, index in indexes.items()
        }
    return xr.Dataset.from_dict(d)


def from_zarr(store, *args, **kwargs):
    """
    Load and decode a dataset from a Zarr store.

    The `store` object should be a valid store for a Zarr group. `store`
    variables must contain dimension metadata encoded in the
    `_ARRAY_DIMENSIONS` attribute.

    Parameters
    ----------
    store : MutableMapping or str
        A MutableMapping where a Zarr Group has been stored or a path to a
        directory in file system where a Zarr DirectoryStore has been stored.
    synchronizer : object, optional
        Array synchronizer provided to zarr
    group : str, optional
        Group path. (a.k.a. `path` in zarr terminology.)
    chunks : int or dict or tuple or {None, 'auto'}, optional
        Chunk sizes along each dimension, e.g., ``5`` or
        ``{'x': 5, 'y': 5}``. If `chunks='auto'`, dask chunks are created
        based on the variable's zarr chunks. If `chunks=None`, zarr array
        data will lazily convert to numpy arrays upon access. This accepts
        all the chunk specifications as Dask does.
    overwrite_encoded_chunks : bool, optional
        Whether to drop the zarr chunks encoded for each variable when a
        dataset is loaded with specified chunk sizes (default: False)
    decode_cf : bool, optional
        Whether to decode these variables, assuming they were saved according
        to CF conventions.
    mask_and_scale : bool, optional
        If True, replace array values equal to `_FillValue` with NA and scale
        values according to the formula `original_values * scale_factor +
        add_offset`, where `_FillValue`, `scale_factor` and `add_offset` are
        taken from variable attributes (if they exist).  If the `_FillValue` or
        `missing_value` attribute contains multiple values a warning will be
        issued and all array values matching one of the multiple values will
        be replaced by NA.
    decode_times : bool, optional
        If True, decode times encoded in the standard NetCDF datetime format
        into datetime objects. Otherwise, leave them encoded as numbers.
    concat_characters : bool, optional
        If True, concatenate along the last dimension of character arrays to
        form string arrays. Dimensions will only be concatenated over (and
        removed) if they have no corresponding variable and if they are only
        used as the last dimension of character arrays.
    decode_coords : bool, optional
        If True, decode the 'coordinates' attribute to identify coordinates in
        the resulting dataset.
    drop_variables : str or iterable, optional
        A variable or list of variables to exclude from being parsed from the
        dataset. This may be useful to drop variables with problems or
        inconsistent values.
    consolidated : bool, optional
        Whether to open the store using zarr's consolidated metadata
        capability. Only works for stores that have already been consolidated.
        By default (`consolidate=None`), attempts to read consolidated metadata,
        falling back to read non-consolidated metadata if that fails.
    chunk_store : MutableMapping, optional
        A separate Zarr store only for chunk data.
    storage_options : dict, optional
        Any additional parameters for the storage backend (ignored for local
        paths).
    decode_timedelta : bool, optional
        If True, decode variables and coordinates with time units in
        {'days', 'hours', 'minutes', 'seconds', 'milliseconds', 'microseconds'}
        into timedelta objects. If False, leave them encoded as numbers.
        If None (default), assume the same value of decode_time.
    use_cftime : bool, optional
        Only relevant if encoded dates come from a standard calendar
        (e.g. "gregorian", "proleptic_gregorian", "standard", or not
        specified).  If None (default), attempt to decode times to
        ``np.datetime64[ns]`` objects; if this is not possible, decode times to
        ``cftime.datetime`` objects. If True, always decode times to
        ``cftime.datetime`` objects, regardless of whether or not they can be
        represented using ``np.datetime64[ns]`` objects.  If False, always
        decode times to ``np.datetime64[ns]`` objects; if this is not possible
        raise an error.

    Returns
    -------
    dataset : Dataset
        The newly created dataset.

    References
    ----------
    http://zarr.readthedocs.io/
    """
    return xr.open_zarr(store, *args, **kwargs)


def from_zarr_with_attr(*args, **kwargs):
    obj = from_zarr(*args, **kwargs)
    for k in obj:
        attrs = {}
        for aname, avalue in obj[k].attrs.items():
            attrs[aname] = _from_evalable_string(avalue)
        obj[k] = obj[k].assign_attrs(attrs)
    attrs = {}
    for aname, avalue in obj.attrs.items():
        attrs[aname] = _from_evalable_string(avalue)
    obj = obj.assign_attrs(attrs)
    return obj


def coerce_to_range_index(idx):
    if isinstance(idx, pd.RangeIndex):
        return idx
    if isinstance(idx, (pd.Int64Index, pd.Float64Index, pd.UInt64Index)):
        if idx.is_monotonic_increasing and idx[-1] - idx[0] == idx.size - 1:
            return pd.RangeIndex(idx[0], idx[0] + idx.size)
    return idx


def is_dict_like(value: Any) -> bool:
    return hasattr(value, "keys") and hasattr(value, "__getitem__")


@xr.register_dataset_accessor("single_dim")
class _SingleDim:
    """
    Convenience accessor for single-dimension datasets.
    """

    __slots__ = ("dataset", "dim_name")

<<<<<<< HEAD
    def __init__(self, dataset: "Dataset"):
=======
    def __init__(self, dataset: Dataset):
>>>>>>> 151c08f0
        self.dataset = dataset
        if len(self.dataset.dims) != 1:
            raise ValueError("single_dim implies a single dimension dataset")
        self.dim_name = self.dataset.dims.__iter__().__next__()

    @property
    def coords(self):
        return self.dataset.coords[self.dim_name]

    @property
    def index(self):
        return self.dataset.indexes[self.dim_name]

    @property
    def size(self):
        return self.dataset.dims[self.dim_name]

<<<<<<< HEAD
    def to_pyarrow(self):
        return pa.Table.from_pydict(
            {k: pa.array(v.to_numpy()) for k, v in self.dataset.variables.items()}
        )
=======
    def _to_pydict(self):
        columns = [k for k in self.dataset.variables if k != self.dim_name]
        data = []
        for k in columns:
            a = self.dataset._variables[k]
            if (
                "digital_encoding" in a.attrs
                and "dictionary" in a.attrs["digital_encoding"]
            ):
                de = a.attrs["digital_encoding"]
                data.append(
                    pd.Categorical.from_codes(
                        a.values,
                        de["dictionary"],
                        de.get("ordered"),
                    )
                )
            else:
                data.append(a.values)
        return dict(zip(columns, data))

    def to_pyarrow(self) -> pa.Table:
        columns = [k for k in self.dataset.variables if k != self.dim_name]
        data = []
        for k in columns:
            a = self.dataset._variables[k]
            if (
                "digital_encoding" in a.attrs
                and "dictionary" in a.attrs["digital_encoding"]
            ):
                de = a.attrs["digital_encoding"]
                data.append(
                    pa.DictionaryArray.from_arrays(
                        a.values,
                        de["dictionary"],
                        ordered=de.get("ordered", False),
                    )
                )
            else:
                data.append(pa.array(a.values))
        content = dict(zip(columns, data))
        content[self.dim_name] = self.index
        return pa.Table.from_pydict(content)

    def to_parquet(self, filename):
        import pyarrow.parquet as pq

        t = self.to_pyarrow()
        pq.write_table(t, filename)

    def to_pandas(self) -> pd.DataFrame:
        """
        Convert this dataset into a pandas DataFrame.

        The resulting DataFrame is always a copy of the data in the dataset.

        Returns
        -------
        pandas.DataFrame
        """
        return pd.DataFrame(self._to_pydict(), index=self.index, copy=True)

    def eval(
        self,
        expr: str,
        parser: str = "pandas",
        engine: str | None = None,
        local_dict=None,
        global_dict=None,
    ):
        """
        Evaluate a Python expression as a string using various backends.

        Parameters
        ----------
        expr : str
            The expression to evaluate. This string cannot contain any Python
            `statements
            <https://docs.python.org/3/reference/simple_stmts.html#simple-statements>`__,
            only Python `expressions
            <https://docs.python.org/3/reference/simple_stmts.html#expression-statements>`__.
        parser : {'pandas', 'python'}, default 'pandas'
            The parser to use to construct the syntax tree from the expression. The
            default of ``'pandas'`` parses code slightly different than standard
            Python. Alternatively, you can parse an expression using the
            ``'python'`` parser to retain strict Python semantics.  See the
            :ref:`enhancing performance <enhancingperf.eval>` documentation for
            more details.
        engine : {'python', 'numexpr'}, default 'numexpr'
            The engine used to evaluate the expression. Supported engines are
            - None : tries to use ``numexpr``, falls back to ``python``
            - ``'numexpr'`` : This default engine evaluates pandas objects using
              numexpr for large speed ups in complex expressions with large frames.
            - ``'python'`` : Performs operations as if you had ``eval``'d in top
              level python. This engine is generally not that useful.
        local_dict : dict or None, optional
            A dictionary of local variables, taken from locals() by default.
        global_dict : dict or None, optional
            A dictionary of global variables, taken from globals() by default.

        Returns
        -------
        DataArray or numeric scalar
        """
        result = pd.eval(
            expr,
            parser=parser,
            engine=engine,
            local_dict=local_dict,
            global_dict=global_dict,
            resolvers=[self.dataset],
        )
        if result.size == self.size:
            return DataArray(np.asarray(result), coords=self.dataset.coords)
        else:
            return result
>>>>>>> 151c08f0


@xr.register_dataarray_accessor("single_dim")
class _SingleDimArray:
    """
    Convenience accessor for single-dimension datasets.
    """

    __slots__ = ("dataarray", "dim_name")

<<<<<<< HEAD
    def __init__(self, dataarray: "DataArray"):
=======
    def __init__(self, dataarray: DataArray):
>>>>>>> 151c08f0
        self.dataarray = dataarray
        if len(self.dataarray.dims) != 1:
            raise ValueError("single_dim implies a single dimension dataset")
        self.dim_name = self.dataarray.dims[0]

    @property
    def coords(self):
        return self.dataarray.coords[self.dim_name]

    @property
    def index(self):
        return self.dataarray.indexes[self.dim_name]

    def rename(self, name: str) -> DataArray:
        """Rename the single dimension."""
        if self.dim_name == name:
            return self.dataarray
        return self.dataarray.rename({self.dim_name: name})

<<<<<<< HEAD
=======
    def to_pandas(self) -> pd.Series:
        """
        Convert this array into a pandas Series.

        If this array is categorical (i.e. with a simple dictionary-based
        digital encoding) then the result will be a Series with categorical dtype.

        The DataArray's `name` attribute is preserved in the result.
        """
        if self.dataarray.cat.is_categorical():
            return pd.Series(
                pd.Categorical.from_codes(
                    self.dataarray,
                    self.dataarray.cat.categories,
                    self.dataarray.cat.ordered,
                ),
                index=self.index,
                name=self.dataarray.name,
            )
        else:
            result = self.dataarray.to_pandas()
            if self.dataarray.name:
                result = result.rename(self.dataarray.name)
            return result

    def to_pyarrow(self):
        if self.dataarray.cat.is_categorical():
            return pa.DictionaryArray.from_arrays(
                self.dataarray.data, self.dataarray.cat.categories
            )
        else:
            return pa.array(self.dataarray.data)

>>>>>>> 151c08f0

@xr.register_dataset_accessor("iloc")
class _iLocIndexer:
    """
    Purely integer-location based indexing for selection by position on 1-d Datasets.

    In many ways, a dataset with a single dimensions is like a pandas DataFrame,
    with the one dimension giving the rows, and the variables as columns. This
    analogy eventually breaks down (DataFrame columns are ordered, Dataset
    variables are not) but the similarities are enough that it’s sometimes
    convenient to have iloc functionality enabled. This only works for indexing
    on the rows, but if there’s only the one dimension the complexity of isel
    is not needed.
    """

    __slots__ = ("dataset",)

    def __init__(self, dataset: Dataset):
        self.dataset = dataset

    def __getitem__(self, key: Mapping[Hashable, Any]) -> Dataset:
        if not is_dict_like(key):
            if len(self.dataset.dims) == 1:
                dim_name = self.dataset.dims.__iter__().__next__()
                key = {dim_name: key}
            else:
                raise TypeError(
                    "can only lookup dictionaries from Dataset.iloc, "
                    "unless there is only one dimension"
                )
        return self.dataset.isel(key)


xr.Dataset.rename_dims_and_coords = xr.Dataset.rename


@register_dataset_method
def rename_or_ignore(self, dims_dict=None, **dims_kwargs):
    from xarray.core.utils import either_dict_or_kwargs

    dims_dict = either_dict_or_kwargs(dims_dict, dims_kwargs, "rename_dims_and_coords")
    dims_dict = {
        k: v for (k, v) in dims_dict.items() if (k in self.dims or k in self._variables)
    }
    return self.rename(dims_dict)


@register_dataset_method
def to_zarr_zip(self, *args, **kwargs):
    """
    Write dataset contents to a zarr group.

    Parameters
    ----------
    store : MutableMapping, str or Path, optional
        Store or path to directory in file system.  If given with a
        ".zarr.zip" extension, and keyword arguments limited to 'mode' and
        'compression', then a ZipStore will be created, populated, and then
        immediately closed.
    chunk_store : MutableMapping, str or Path, optional
        Store or path to directory in file system only for Zarr array chunks.
        Requires zarr-python v2.4.0 or later.
    mode : {"w", "w-", "a", None}, optional
        Persistence mode: "w" means create (overwrite if exists);
        "w-" means create (fail if exists);
        "a" means override existing variables (create if does not exist).
        If ``append_dim`` is set, ``mode`` can be omitted as it is
        internally set to ``"a"``. Otherwise, ``mode`` will default to
        `w-` if not set.
    synchronizer : object, optional
        Zarr array synchronizer.
    group : str, optional
        Group path. (a.k.a. `path` in zarr terminology.)
    encoding : dict, optional
        Nested dictionary with variable names as keys and dictionaries of
        variable specific encodings as values, e.g.,
        ``{"my_variable": {"dtype": "int16", "scale_factor": 0.1,}, ...}``
    compute : bool, optional
        If True write array data immediately, otherwise return a
        ``dask.delayed.Delayed`` object that can be computed to write
        array data later. Metadata is always updated eagerly.
    consolidated : bool, optional
        If True, apply zarr's `consolidate_metadata` function to the store
        after writing metadata.
    append_dim : hashable, optional
        If set, the dimension along which the data will be appended. All
        other dimensions on overriden variables must remain the same size.
    region : dict, optional
        Optional mapping from dimension names to integer slices along
        dataset dimensions to indicate the region of existing zarr array(s)
        in which to write this dataset's data. For example,
        ``{'x': slice(0, 1000), 'y': slice(10000, 11000)}`` would indicate
        that values should be written to the region ``0:1000`` along ``x``
        and ``10000:11000`` along ``y``.

        Two restrictions apply to the use of ``region``:

        - If ``region`` is set, _all_ variables in a dataset must have at
          least one dimension in common with the region. Other variables
          should be written in a separate call to ``to_zarr()``.
        - Dimensions cannot be included in both ``region`` and
          ``append_dim`` at the same time. To create empty arrays to fill
          in with ``region``, use a separate call to ``to_zarr()`` with
          ``compute=False``. See "Appending to existing Zarr stores" in
          the reference documentation for full details.
    compression : int, optional
        Only used for ".zarr.zip" files.  By default zarr uses blosc
        compression for chunks, so adding another layer of compression here
        is typically redundant.

    References
    ----------
    https://zarr.readthedocs.io/

    Notes
    -----
    Zarr chunking behavior:
        If chunks are found in the encoding argument or attribute
        corresponding to any DataArray, those chunks are used.
        If a DataArray is a dask array, it is written with those chunks.
        If not other chunks are found, Zarr uses its own heuristics to
        choose automatic chunk sizes.
    """
    if len(args) == 1 and isinstance(args[0], str) and args[0].endswith(".zarr.zip"):
        if {"compression", "mode"}.issuperset(kwargs.keys()):
            import zarr

            with zarr.ZipStore(args[0], **kwargs) as store:
                self.to_zarr(store)
            return
    return super().to_zarr(*args, **kwargs)


def _to_ast_literal(x):
    if isinstance(x, dict):
        return (
            "{"
            + ", ".join(
                f"{_to_ast_literal(k)}: {_to_ast_literal(v)}" for k, v in x.items()
            )
            + "}"
        )
    elif isinstance(x, list):
        return "[" + ", ".join(_to_ast_literal(i) for i in x) + "]"
    elif isinstance(x, tuple):
        return "(" + ", ".join(_to_ast_literal(i) for i in x) + ")"
    elif isinstance(x, pd.Index):
        return _to_ast_literal(x.to_list())
    elif isinstance(x, np.ndarray):
        return _to_ast_literal(list(x))
    else:
        return repr(x)


def _to_evalable_string(x):
    if x is None:
        return " < None > "
    elif x is True:
        return " < True > "
    elif x is False:
        return " < False > "
    else:
        return f" {_to_ast_literal(x)} "


def _from_evalable_string(x):
    if isinstance(x, str):
        # if x.startswith(" {") and x.endswith("} "):
        #     return ast.literal_eval(x[1:-1])
        if x == " < None > ":
            return None
        if x == " < True > ":
            return True
        if x == " < False > ":
            return False
        if x.startswith(" ") and x.endswith(" "):
            try:
                return ast.literal_eval(x.strip(" "))
            except Exception:
                print(x)
                raise
    else:
        return x


@register_dataset_method
def to_zarr_with_attr(self, *args, **kwargs):
    """
    Write dataset contents to a zarr group.

    Parameters
    ----------
    store : MutableMapping, str or Path, optional
        Store or path to directory in file system.  If given with a
        ".zarr.zip" extension, and keyword arguments limited to 'mode' and
        'compression', then a ZipStore will be created, populated, and then
        immediately closed.
    chunk_store : MutableMapping, str or Path, optional
        Store or path to directory in file system only for Zarr array chunks.
        Requires zarr-python v2.4.0 or later.
    mode : {"w", "w-", "a", None}, optional
        Persistence mode: "w" means create (overwrite if exists);
        "w-" means create (fail if exists);
        "a" means override existing variables (create if does not exist).
        If ``append_dim`` is set, ``mode`` can be omitted as it is
        internally set to ``"a"``. Otherwise, ``mode`` will default to
        `w-` if not set.
    synchronizer : object, optional
        Zarr array synchronizer.
    group : str, optional
        Group path. (a.k.a. `path` in zarr terminology.)
    encoding : dict, optional
        Nested dictionary with variable names as keys and dictionaries of
        variable specific encodings as values, e.g.,
        ``{"my_variable": {"dtype": "int16", "scale_factor": 0.1,}, ...}``
    compute : bool, optional
        If True write array data immediately, otherwise return a
        ``dask.delayed.Delayed`` object that can be computed to write
        array data later. Metadata is always updated eagerly.
    consolidated : bool, optional
        If True, apply zarr's `consolidate_metadata` function to the store
        after writing metadata.
    append_dim : hashable, optional
        If set, the dimension along which the data will be appended. All
        other dimensions on overriden variables must remain the same size.
    region : dict, optional
        Optional mapping from dimension names to integer slices along
        dataset dimensions to indicate the region of existing zarr array(s)
        in which to write this dataset's data. For example,
        ``{'x': slice(0, 1000), 'y': slice(10000, 11000)}`` would indicate
        that values should be written to the region ``0:1000`` along ``x``
        and ``10000:11000`` along ``y``.

        Two restrictions apply to the use of ``region``:

        - If ``region`` is set, _all_ variables in a dataset must have at
          least one dimension in common with the region. Other variables
          should be written in a separate call to ``to_zarr()``.
        - Dimensions cannot be included in both ``region`` and
          ``append_dim`` at the same time. To create empty arrays to fill
          in with ``region``, use a separate call to ``to_zarr()`` with
          ``compute=False``. See "Appending to existing Zarr stores" in
          the reference documentation for full details.
    compression : int, optional
        Only used for ".zarr.zip" files.  By default zarr uses blosc
        compression for chunks, so adding another layer of compression here
        is typically redundant.

    References
    ----------
    https://zarr.readthedocs.io/

    Notes
    -----
    Zarr chunking behavior:
        If chunks are found in the encoding argument or attribute
        corresponding to any DataArray, those chunks are used.
        If a DataArray is a dask array, it is written with those chunks.
        If not other chunks are found, Zarr uses its own heuristics to
        choose automatic chunk sizes.
    """
    obj = self.copy()
    for k in self:
        attrs = {}
        for aname, avalue in self[k].attrs.items():
            attrs[aname] = _to_evalable_string(avalue)
        obj[k] = self[k].assign_attrs(attrs)
    if hasattr(self, "coords"):
        for k in self.coords:
            attrs = {}
            for aname, avalue in self.coords[k].attrs.items():
                attrs[aname] = _to_evalable_string(avalue)
            obj.coords[k] = self.coords[k].assign_attrs(attrs)
    attrs = {}
    for aname, avalue in self.attrs.items():
        attrs[aname] = _to_evalable_string(avalue)
    obj = obj.assign_attrs(attrs)
    return obj.to_zarr(*args, **kwargs)


@register_dataset_method
def to_table(self):
    """
    Convert dataset contents to a pyarrow Table.

    This dataset must not contain more than one dimension.
    """
    assert isinstance(self, Dataset)
    if len(self.dims) != 1:
        raise ValueError("Only 1-dim datasets can be converted to tables")

    import pyarrow as pa

    from .relationships import sparse_array_type

    def to_numpy(var):
        """Coerces wrapped data to numpy and returns a numpy.ndarray"""
        data = var.data
        if hasattr(data, "chunks"):
            data = data.compute()
        if isinstance(data, sparse_array_type):
            data = data.todense()
        return np.asarray(data)

    pydict = {}
    for i in self.variables:
        dictionary = self[i].attrs.get("DICTIONARY", None)
        if dictionary is not None:
            pydict[i] = pa.DictionaryArray.from_arrays(
                to_numpy(self[i]),
                dictionary,
            )
        else:
            pydict[i] = pa.array(to_numpy(self[i]))
    return pa.Table.from_pydict(pydict)


@register_dataset_method
def select_and_rename(self, name_dict=None, **names):
    """
    Select and rename variables from this Dataset

    Parameters
    ----------
    name_dict, **names: dict
        The keys or keyword arguments give the current names of the
        variables that will be selected out of this Dataset.  The values
        give the new names of the same variables in the resulting Dataset.

    Returns
    -------
    Dataset
    """
    if name_dict is None:
        name_dict = names
    else:
        name_dict.update(names)
    return self[list(name_dict.keys())].rename(name_dict)


@register_dataset_method
def max_float_precision(self, p=32):
    """
    Set the maximum precision for floating point values.

    This modifies the Dataset in-place.

    Parameters
    ----------
    p : {64, 32, 16}
        The max precision to set.

    Returns
    -------
    self
    """
    for i in self:
        if np.issubdtype(self[i].dtype, np.floating):
            if self[i].dtype.itemsize > p / 8:
                self[i] = self[i].astype(f"float{p}")
    return self


@register_dataset_method
def interchange_dims(self, dim1, dim2):
    """
    Rename a pair of dimensions by swapping their names.

    Parameters
    ----------
    dim1, dim2 : str
        The names of the two dimensions to swap.

    Returns
    -------
    Dataset
    """
    p21 = "PLACEHOLD21"
    p12 = "PLACEHOLD12"
    s1 = {dim1: p12, dim2: p21}
    s2 = {p12: dim2, p21: dim1}
    rv = {}
    vr = {}
    if dim1 in self.variables:
        rv[dim1] = p12
        vr[p12] = dim2
    if dim2 in self.variables:
        rv[dim2] = p21
        vr[p21] = dim1
    return self.rename_dims(s1).rename_vars(rv).rename_dims(s2).rename_vars(vr)


def from_named_objects(*args):
    """
    Create a Dataset by populating it with named objects.

    A mapping of names to values is first created, and then that mapping is
    used in the standard constructor to initialize a Dataset.

    Parameters
    ----------
    *args : Any
        A collection of objects, each exposing a `name` attribute.

    Returns
    -------
    Dataset
    """
    objs = {}
    for n, a in enumerate(args):
        try:
            name = a.name
        except AttributeError:
            raise ValueError(f"argument {n} has no name") from None
        if name is None:
            raise ValueError(f"the name for argument {n} is None")
        objs[name] = a
    return xr.Dataset(objs)


@register_dataset_method
def ensure_integer(dataset, names, bitwidth=32, inplace=False):
    """
    Convert dataset variables to integers, if they are not already integers.

    Parameters
    ----------
    names : Iterable[str]
        Variable names in this dataset to convert.
    bitwidth : int, default 32
        Bit width of integers that are created when a conversion is made.
        Note that variables that are already integer are not modified,
        even if their bit width differs from this.
    inplace : bool, default False
        Whether to make the conversion in-place on this Dataset, or
        return a copy.

    Returns
    -------
    Dataset
    """
    if inplace:
        result = dataset
    else:
        result = dataset.copy()
    for name in names:
        if name not in result:
            continue
        if not np.issubdtype(result[name].dtype, np.integer):
            result[name] = result[name].astype(f"int{bitwidth}")
    if not inplace:
        return result


def filter_name_tokens(expr, matchable_names=None):
    name_tokens = extract_all_name_tokens(expr)
    name_tokens -= {"_args", "_inputs", "_outputs", "np"}
    name_tokens -= well_known_names
    if matchable_names:
        name_tokens &= matchable_names
    return name_tokens


def _dyno(k, v):
    if isinstance(v, str) and v[0] == "@":
        return f"__dynamic_{k}{v}"
    elif v is None:
        return f"__dynamic_{k}"
    else:
        return v


def _flip_flop_def(v):
    if "# sharrow:" in v:
        return v.split("# sharrow:", 1)[1].strip()
    else:
        return v<|MERGE_RESOLUTION|>--- conflicted
+++ resolved
@@ -701,11 +701,7 @@
 
     __slots__ = ("dataset", "dim_name")
 
-<<<<<<< HEAD
-    def __init__(self, dataset: "Dataset"):
-=======
     def __init__(self, dataset: Dataset):
->>>>>>> 151c08f0
         self.dataset = dataset
         if len(self.dataset.dims) != 1:
             raise ValueError("single_dim implies a single dimension dataset")
@@ -723,12 +719,6 @@
     def size(self):
         return self.dataset.dims[self.dim_name]
 
-<<<<<<< HEAD
-    def to_pyarrow(self):
-        return pa.Table.from_pydict(
-            {k: pa.array(v.to_numpy()) for k, v in self.dataset.variables.items()}
-        )
-=======
     def _to_pydict(self):
         columns = [k for k in self.dataset.variables if k != self.dim_name]
         data = []
@@ -845,7 +835,6 @@
             return DataArray(np.asarray(result), coords=self.dataset.coords)
         else:
             return result
->>>>>>> 151c08f0
 
 
 @xr.register_dataarray_accessor("single_dim")
@@ -856,11 +845,7 @@
 
     __slots__ = ("dataarray", "dim_name")
 
-<<<<<<< HEAD
-    def __init__(self, dataarray: "DataArray"):
-=======
     def __init__(self, dataarray: DataArray):
->>>>>>> 151c08f0
         self.dataarray = dataarray
         if len(self.dataarray.dims) != 1:
             raise ValueError("single_dim implies a single dimension dataset")
@@ -880,8 +865,6 @@
             return self.dataarray
         return self.dataarray.rename({self.dim_name: name})
 
-<<<<<<< HEAD
-=======
     def to_pandas(self) -> pd.Series:
         """
         Convert this array into a pandas Series.
@@ -915,7 +898,6 @@
         else:
             return pa.array(self.dataarray.data)
 
->>>>>>> 151c08f0
 
 @xr.register_dataset_accessor("iloc")
 class _iLocIndexer:
